# type: ignore

from typing import Any

from prosemirror.model import Node, Schema
from prosemirror.schema.basic import schema as _schema
from prosemirror.schema.list import add_list_nodes

from .build import builders

<<<<<<< HEAD
test_schema: Schema[Any, Any] = Schema(
=======
nodes = add_list_nodes(_schema.spec["nodes"], "paragraph block*", "block")

nodes.update(
    {
        "doc": {
            "content": "block+",
            "attrs": {"meta": {"default": None}},
        }
    }
)

test_schema = Schema(
>>>>>>> 8b3c7e55
    {
        "nodes": nodes,
        "marks": _schema.spec["marks"],
    }
)

out = builders(
    test_schema,
    {
        "doc": {"nodeType": "doc"},
        "docMetaOne": {"nodeType": "doc", "meta": 1},
        "docMetaTwo": {"nodeType": "doc", "meta": 2},
        "p": {"nodeType": "paragraph"},
        "pre": {"nodeType": "code_block"},
        "h1": {"nodeType": "heading", "level": 1},
        "h2": {"nodeType": "heading", "level": 2},
        "h3": {"nodeType": "heading", "level": 3},
        "li": {"nodeType": "list_item"},
        "ul": {"nodeType": "bullet_list"},
        "ol": {"nodeType": "ordered_list"},
        "br": {"nodeType": "hard_break"},
        "img": {"nodeType": "image", "src": "img.png"},
        "hr": {"nodeType": "horizontal_rule"},
        "a": {"markType": "link", "href": "foo"},
    },
)


def eq(a: Node, b: Node) -> bool:
    return a.eq(b)<|MERGE_RESOLUTION|>--- conflicted
+++ resolved
@@ -8,9 +8,6 @@
 
 from .build import builders
 
-<<<<<<< HEAD
-test_schema: Schema[Any, Any] = Schema(
-=======
 nodes = add_list_nodes(_schema.spec["nodes"], "paragraph block*", "block")
 
 nodes.update(
@@ -22,8 +19,7 @@
     }
 )
 
-test_schema = Schema(
->>>>>>> 8b3c7e55
+test_schema: Schema[Any, Any] = Schema(
     {
         "nodes": nodes,
         "marks": _schema.spec["marks"],
