--- conflicted
+++ resolved
@@ -1,10 +1,6 @@
 import re
-<<<<<<< HEAD
-from functools import reduce
+from functools import reduce, cmp_to_key
 from typing import ClassVar
-=======
-from functools import reduce, cmp_to_key
->>>>>>> 9c66e79e
 
 from .fragment import Fragment
 
