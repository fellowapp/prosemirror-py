--- conflicted
+++ resolved
@@ -157,17 +157,13 @@
         if node.type.spec.get("isolating"):
             return False
         rest = node.content.cut_by_index(index, node.child_count)
-<<<<<<< HEAD
-        after: dict[str, NodeType] | Node | None = None
-
-=======
+
         if types_after and len(types_after) > i:
             override_child = types_after[i + 1]
             rest = rest.replace_child(
                 0, override_child["type"].create(override_child.get("attrs"))
             )
-        after = None
->>>>>>> 8b3c7e55
+        after: dict[str, NodeType] | Node | None = None
         if types_after and len(types_after) > i:
             after = types_after[i]
         if not after:
