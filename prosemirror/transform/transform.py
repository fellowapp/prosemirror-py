<<<<<<< HEAD
from typing import TypedDict

from prosemirror.model import (
    ContentMatch,
    Fragment,
    Mark,
    MarkType,
    Node,
    NodeRange,
    NodeType,
    Slice,
)
from prosemirror.transform import (
    AddMarkStep,
    AddNodeMarkStep,
    AttrStep,
    Mapping,
    RemoveMarkStep,
    RemoveNodeMarkStep,
    ReplaceAroundStep,
    ReplaceStep,
    Step,
    StepResult,
    close_fragment,
    covered_depths,
    fits_trivially,
    structure,
)
from prosemirror.transform.replace import replace_step
from prosemirror.utils import Attrs


def defines_content(type: NodeType | MarkType) -> bool | None:
    if isinstance(type, NodeType):
        return type.spec.get("defining") or type.spec.get("definingForContent")
    return False
=======
import re
from typing import Union

from prosemirror.model import Fragment, Mark, MarkType, Node, NodeType, Slice

from . import replace, structure
from .attr_step import AttrStep
from .doc_attr_step import DocAttrStep
from .map import Mapping
from .mark_step import AddMarkStep, AddNodeMarkStep, RemoveMarkStep, RemoveNodeMarkStep
from .replace import close_fragment, covered_depths, fits_trivially, replace_step
from .replace_step import ReplaceAroundStep, ReplaceStep
from .structure import can_change_type, insert_point


def defines_content(type: Union[NodeType, MarkType]):
    return type.spec.get("defining") or type.spec.get("definingForContent")
>>>>>>> 8b3c7e55


class TransformError(ValueError):
    pass


class Transform:
    # functions from .structure exposed by Transform
    join_point = structure.join_point
    can_join = structure.can_join
    can_split = structure.can_split
    insert_point = structure.insert_point
    drop_point = structure.drop_point
    lift_target = structure.lift_target
    find_wrapping = structure.find_wrapping
    replace_step = replace_step

    def __init__(self, doc: Node) -> None:
        self.doc = doc
        self.steps: list[Step] = []
        self.docs: list[Node] = []
        self.mapping = Mapping()

    @property
    def before(self) -> Node:
        return self.docs[0] if self.docs else self.doc

    def step(self, object: Step) -> "Transform":
        result = self.maybe_step(object)
        if result.failed:
            raise TransformError(result.failed)
        return self

    def maybe_step(self, step: Step) -> StepResult:
        result = step.apply(self.doc)
        if not result.failed and result.doc:
            self.add_step(step, result.doc)
        return result

    def doc_changed(self) -> bool:
        return bool(len(self.steps))

    def add_step(self, step: Step, doc: Node) -> None:
        self.docs.append(self.doc)
        self.steps.append(step)
        self.mapping.append_map(step.get_map())
        self.doc = doc

    # mark.js
    def add_mark(self, from_: int, to: int, mark: Mark) -> "Transform":
        removed = []
        added = []
        removing: RemoveMarkStep | None = None
        adding: AddMarkStep | None = None

        def iteratee(node: Node, pos: int, parent: Node | None, i: int) -> None:
            nonlocal removing
            nonlocal adding
            if not node.is_inline:
                return
            marks = node.marks
            if (
                not mark.is_in_set(marks)
                and parent
                and parent.type.allows_mark_type(mark.type)
            ):
                start = max(pos, from_)
                end = min(pos + node.node_size, to)
                new_set = mark.add_to_set(marks)
                for i in range(len(marks)):
                    if not marks[i].is_in_set(new_set):
                        if (
                            removing
                            and removing.to == start
                            and removing.mark.eq(marks[i])
                        ):
                            removing.to = end
                        else:
                            removing = RemoveMarkStep(start, end, marks[i])
                            removed.append(removing)
                if adding and adding.to == start:
                    adding.to = end
                else:
                    adding = AddMarkStep(start, end, mark)
                    added.append(adding)

        self.doc.nodes_between(from_, to, iteratee)
        item: Step
        for item in removed:
            self.step(item)
        for item in added:
            self.step(item)
        return self

    def remove_mark(
        self,
        from_: int,
        to: int,
        mark: Mark | MarkType | None = None,
    ) -> "Transform":
        class MatchedTypedDict(TypedDict):
            style: Mark
            from_: int
            to: int
            step: int

        matched: list[MatchedTypedDict] = []
        step = 0

        def iteratee(node: Node, pos: int, parent: Node | None, i: int) -> bool | None:
            nonlocal step
            if not node.is_inline:
                return None
            step += 1
            to_remove = None
            if isinstance(mark, MarkType):
                set_ = node.marks
                while True:
                    found_mark = mark.is_in_set(set_)
                    if not found_mark:
                        break
                    if to_remove is None:
                        to_remove = []
                    to_remove.append(found_mark)
                    set_ = found_mark.remove_from_set(set_)
            elif mark:
                if mark.is_in_set(node.marks):
                    to_remove = [mark]
            else:
                to_remove = node.marks
            if to_remove:
                end = min(pos + node.node_size, to)
                for style in to_remove:
                    found = None
                    for m in matched:
                        if m["step"] == step - 1 and style.eq(m["style"]):
                            found = m
                    if found:
                        found["to"] = end
                        found["step"] = step
                    else:
                        matched.append(
                            {
                                "style": style,
                                "from_": max(pos, from_),
                                "to": end,
                                "step": step,
                            }
                        )
            return None

        self.doc.nodes_between(from_, to, iteratee)
        for item in matched:
            self.step(RemoveMarkStep(item["from_"], item["to"], item["style"]))
        return self

    def clear_incompatible(
        self,
        pos: int,
        parent_type: NodeType,
        match: ContentMatch | None = None,
    ) -> "Transform":
        if match is None:
            match = parent_type.content_match
        node = self.doc.node_at(pos)
<<<<<<< HEAD
        assert match is not None
        assert node is not None
        del_steps = []
=======
        repl_steps = []
>>>>>>> 8b3c7e55
        cur = pos + 1
        for i in range(node.child_count):
            child = node.child(i)
            end = cur + child.node_size
            assert match is not None
            allowed = match.match_type(child.type)
            if not allowed:
                repl_steps.append(ReplaceStep(cur, end, Slice.empty))
            else:
                match = allowed
                for j in range(len(child.marks)):
                    if not parent_type.allows_mark_type(child.marks[j].type):
                        self.step(RemoveMarkStep(cur, end, child.marks[j]))
                if child.is_text and not parent_type.spec.get("code"):
                    newline = re.compile(r"\r?\n|\r")
                    slice = None
                    m = newline.search(child.text)
                    while m:
                        if slice is None:
                            slice = Slice(
                                Fragment.from_(
                                    parent_type.schema.text(
                                        " ", parent_type.allowed_marks(child.marks)
                                    )
                                ),
                                0,
                                0,
                            )
                        repl_steps.append(
                            ReplaceStep(cur + m.start(), cur + m.end(), slice)
                        )
                        m = newline.search(child.text, m.end())
            cur = end
        if not match.valid_end:
            fill = match.fill_before(Fragment.empty, True)
            assert fill is not None
            self.replace(cur, cur, Slice(fill, 0, 0))
        for item in reversed(repl_steps):
            self.step(item)
        return self

    # replace.js
    def replace(
        self,
        from_: int,
        to: int | None = None,
        slice: Slice | None = None,
    ) -> "Transform":
        if to is None:
            to = from_
        if slice is None:
            slice = Slice.empty
        step = replace_step(self.doc, from_, to, slice)
        if step:
            self.step(step)
        return self

    def replace_with(
        self,
        from_: int,
        to: int,
        content: list[Node] | Node,
    ) -> "Transform":
        return self.replace(from_, to, Slice(Fragment.from_(content), 0, 0))

    def delete(self, from_: int, to: int) -> "Transform":
        return self.replace(from_, to, Slice.empty)

    def insert(
        self,
        pos: int,
        content: list[Node] | Node,
    ) -> "Transform":
        return self.replace_with(pos, pos, content)

    def replace_range(self, from_: int, to: int, slice: Slice) -> "Transform":
        if not slice.size:
            return self.delete_range(from_, to)
        from__ = self.doc.resolve(from_)
        to_ = self.doc.resolve(to)
        if fits_trivially(from__, to_, slice):
            return self.step(ReplaceStep(from_, to, slice))
        target_depths = covered_depths(from__, self.doc.resolve(to))
        if target_depths and target_depths[-1] == 0:
            target_depths.pop()
        preferred_target = -(from__.depth + 1)
        target_depths.insert(0, preferred_target)
        d = from__.depth
        pos = from__.pos - 1
        while d > 0:
            spec = from__.node(d).type.spec
            if (
                spec.get("defining")
                or spec.get("definingAsContext")
                or spec.get("isolating")
            ):
                break
            if d in target_depths:
                preferred_target = d
            elif from__.before(d) == pos:
                target_depths.insert(1, -d)
            d -= 1
            pos -= 1
        preferred_target_index = target_depths.index(preferred_target)
        left_nodes = []
        preferred_depth = slice.open_start
        content = slice.content
        i = 0
        while True:
            node = content.first_child
            left_nodes.append(node)

            if i == slice.open_start or node is None:
                break

            content = node.content
            i += 1

        d = preferred_depth - 1
        while d >= 0:
            left_node = left_nodes[d]
            def_ = defines_content(left_node.type)
            if def_ and not left_node.same_markup(
                from__.node(abs(preferred_target) - 1)
            ):
                preferred_depth = d
            elif def_ or not left_node.type.is_text_block:
                break
            d -= 1

        for j in range(slice.open_start, -1, -1):
            open_depth = (j + preferred_depth + 1) % (slice.open_start + 1)
            if len(left_nodes) > open_depth:
                insert = left_nodes[open_depth]
            else:
                continue
            for i in range(len(target_depths)):
                target_depth = target_depths[
                    (i + preferred_target_index) % len(target_depths)
                ]
                expand = True
                if target_depth < 0:
                    expand = False
                    target_depth = -target_depth
                parent = from__.node(target_depth - 1)
                index = from__.index(target_depth - 1)
                if parent.can_replace_with(index, index, insert.type, insert.marks):
                    return self.replace(
                        from__.before(target_depth),
                        to_.after(target_depth) if expand else to,
                        Slice(
                            close_fragment(
                                slice.content, 0, slice.open_start, open_depth, None
                            ),
                            open_depth,
                            slice.open_end,
                        ),
                    )

        start_steps = len(self.steps)
        for i in range(len(target_depths) - 1, -1, -1):
            self.replace(from_, to, slice)
            if len(self.steps) > start_steps:
                break
            depth = target_depths[i]
            if depth < 0:
                continue
            from_ = from__.before(depth)
            to = to_.after(depth)
        return self

    def replace_range_with(self, from_: int, to: int, node: Node) -> "Transform":
        if (
            not node.is_inline
            and from_ == to
            and self.doc.resolve(from_).parent.content.size
        ):
            point = structure.insert_point(self.doc, from_, node.type)
            if point is not None:
                from_ = to = point

        return self.replace_range(from_, to, Slice(Fragment.from_(node), 0, 0))

    def delete_range(self, from_: int, to: int) -> "Transform":
        from__ = self.doc.resolve(from_)
        to_ = self.doc.resolve(to)
        covered = covered_depths(from__, to_)

        for i in range(len(covered)):
            depth = covered[i]
            last = len(covered) - 1 == i

            if (last and depth == 0) or from__.node(depth).type.content_match.valid_end:
                return self.delete(from__.start(depth), to_.end(depth))

            if depth > 0 and (
                last
                or from__.node(depth - 1).can_replace(
                    from__.index(depth - 1), to_.index_after(depth - 1)
                )
            ):
                return self.delete(from__.before(depth), to_.after(depth))

        d = 1

        while d <= from__.depth and d <= to_.depth:
            if (
                from_ - from__.start(d) == from__.depth - d
                and to > from__.end(d)
                and to_.end(d) - to != to_.depth - d
            ):
                return self.delete(from__.before(d), to)
            d += 1

        return self.delete(from_, to)

    # structure.js
    def lift(self, range_: NodeRange, target: int) -> "Transform":
        from__ = range_.from_
        to_ = range_.to
        depth = range_.depth

        gap_start = from__.before(depth + 1)
        gap_end = to_.after(depth + 1)
        start = gap_start
        end = gap_end

        before = Fragment.empty
        open_start = 0
        d = depth
        splitting = False
        while d > target:
            if splitting or from__.index(d) > 0:
                splitting = True
                before = Fragment.from_(from__.node(d).copy(before))
                open_start += 1
            else:
                start -= 1
            d -= 1
        after = Fragment.empty
        open_end = 0
        d = depth
        splitting = False
        while d > target:
            if splitting or to_.after(d + 1) < to_.end(d):
                splitting = True
                after = Fragment.from_(to_.node(d).copy(after))
                open_end += 1
            else:
                end += 1
            d -= 1
        return self.step(
            ReplaceAroundStep(
                start,
                end,
                gap_start,
                gap_end,
                Slice(before.append(after), open_start, open_end),
                before.size - open_start,
                True,
            )
        )

    def wrap(
        self, range_: NodeRange, wrappers: list[structure.NodeTypeWithAttrs]
    ) -> "Transform":
        content = Fragment.empty
        i = len(wrappers) - 1
        while i >= 0:
            if content.size:
                match = wrappers[i]["type"].content_match.match_fragment(content)
                if not match or not match.valid_end:
                    raise TransformError(
                        "Wrapper type given to Transform.wrap does not form valid "
                        "content of its parent wrapper"
                    )
            content = Fragment.from_(
                wrappers[i]["type"].create(wrappers[i].get("attrs"), content)
            )
            i -= 1
        start = range_.start
        end = range_.end
        return self.step(
            ReplaceAroundStep(
                start, end, start, end, Slice(content, 0, 0), len(wrappers), True
            )
        )

    def set_block_type(
        self,
        from_: int,
        to: int | None,
        type: NodeType,
        attrs: Attrs | None,
    ) -> "Transform":
        if to is None:
            to = from_
        if not type.is_text_block:
            raise ValueError("Type given to set_block_type should be a textblock")
        map_from = len(self.steps)

        def iteratee(
            node: "Node", pos: int, parent: "Node | None", i: int
        ) -> bool | None:
            if (
                node.is_text_block
                and not node.has_markup(type, attrs)
                and structure.can_change_type(
                    self.doc, self.mapping.slice(map_from).map(pos), type
                )
            ):
                self.clear_incompatible(self.mapping.slice(map_from).map(pos, 1), type)
                mapping = self.mapping.slice(map_from)
                start_m = mapping.map(pos, 1)
                end_m = mapping.map(pos + node.node_size, 1)
                self.step(
                    ReplaceAroundStep(
                        start_m,
                        end_m,
                        start_m + 1,
                        end_m - 1,
                        Slice(
                            Fragment.from_(type.create(attrs, None, node.marks)), 0, 0
                        ),
                        1,
                        True,
                    )
                )
                return False
            return None

        self.doc.nodes_between(from_, to, iteratee)
        return self

    def set_node_markup(
        self,
        pos: int,
        type: NodeType,
        attrs: Attrs,
        marks: None = None,
    ) -> "Transform":
        node = self.doc.node_at(pos)
        if not node:
            raise ValueError("No node at given position")
        if not type:
            type = node.type
        new_node = type.create(attrs, None, marks or node.marks)
        if node.is_leaf:
            return self.replace_with(pos, pos + node.node_size, new_node)
        if not type.valid_content(node.content):
            raise ValueError(f"Invalid content for node type {type.name}")
        return self.step(
            ReplaceAroundStep(
                pos,
                pos + node.node_size,
                pos + 1,
                pos + node.node_size - 1,
                Slice(Fragment.from_(new_node), 0, 0),
                1,
                True,
            )
        )

    def set_node_attribute(self, pos: int, attr: str, value: str | int) -> "Transform":
        return self.step(AttrStep(pos, attr, value))

<<<<<<< HEAD
    def add_node_mark(self, pos: int, mark: Mark) -> "Transform":
=======
    def set_doc_attribute(self, attr, value):
        return self.step(DocAttrStep(attr, value))

    def add_node_mark(self, pos, mark):
>>>>>>> 8b3c7e55
        return self.step(AddNodeMarkStep(pos, mark))

    def remove_node_mark(self, pos: int, mark: Mark | MarkType) -> "Transform":
        if isinstance(mark, MarkType):
            node = self.doc.node_at(pos)

            if not node:
                raise ValueError(f"No node at position {pos}")

            mark_in_set = mark.is_in_set(node.marks)

            if not mark_in_set:
                return self

            mark = mark_in_set
        return self.step(RemoveNodeMarkStep(pos, mark))

    def split(
        self,
        pos: int,
        depth: int | None = None,
        types_after: list[structure.NodeTypeWithAttrs] | None = None,
    ) -> "Transform":
        if depth is None:
            depth = 1
        pos_ = self.doc.resolve(pos)
        before = Fragment.empty
        after = Fragment.empty
        d = pos_.depth
        e = pos_.depth - depth
        i = depth - 1
        while d > e:
            before = Fragment.from_(pos_.node(d).copy(before))
            type_after = None
            if types_after and len(types_after) > i:
                type_after = types_after[i]
            after = Fragment.from_(
                type_after["type"].create(type_after.get("attrs"), after)
                if type_after
                else pos_.node(d).copy(after)
            )
            d -= 1
            i -= 1
        return self.step(
            ReplaceStep(pos, pos, Slice(before.append(after), depth, depth), True)
        )

    def join(self, pos: int, depth: int = 1) -> "Transform":
        step = ReplaceStep(pos - depth, pos + depth, Slice.empty, True)
        return self.step(step)<|MERGE_RESOLUTION|>--- conflicted
+++ resolved
@@ -1,4 +1,4 @@
-<<<<<<< HEAD
+import re
 from typing import TypedDict
 
 from prosemirror.model import (
@@ -30,30 +30,13 @@
 from prosemirror.transform.replace import replace_step
 from prosemirror.utils import Attrs
 
+from .doc_attr_step import DocAttrStep
+
 
 def defines_content(type: NodeType | MarkType) -> bool | None:
     if isinstance(type, NodeType):
         return type.spec.get("defining") or type.spec.get("definingForContent")
     return False
-=======
-import re
-from typing import Union
-
-from prosemirror.model import Fragment, Mark, MarkType, Node, NodeType, Slice
-
-from . import replace, structure
-from .attr_step import AttrStep
-from .doc_attr_step import DocAttrStep
-from .map import Mapping
-from .mark_step import AddMarkStep, AddNodeMarkStep, RemoveMarkStep, RemoveNodeMarkStep
-from .replace import close_fragment, covered_depths, fits_trivially, replace_step
-from .replace_step import ReplaceAroundStep, ReplaceStep
-from .structure import can_change_type, insert_point
-
-
-def defines_content(type: Union[NodeType, MarkType]):
-    return type.spec.get("defining") or type.spec.get("definingForContent")
->>>>>>> 8b3c7e55
 
 
 class TransformError(ValueError):
@@ -219,13 +202,9 @@
         if match is None:
             match = parent_type.content_match
         node = self.doc.node_at(pos)
-<<<<<<< HEAD
         assert match is not None
         assert node is not None
-        del_steps = []
-=======
         repl_steps = []
->>>>>>> 8b3c7e55
         cur = pos + 1
         for i in range(node.child_count):
             child = node.child(i)
@@ -592,14 +571,10 @@
     def set_node_attribute(self, pos: int, attr: str, value: str | int) -> "Transform":
         return self.step(AttrStep(pos, attr, value))
 
-<<<<<<< HEAD
+    def set_doc_attribute(self, attr: str, value):
+        return self.step(DocAttrStep(attr, value))
+
     def add_node_mark(self, pos: int, mark: Mark) -> "Transform":
-=======
-    def set_doc_attribute(self, attr, value):
-        return self.step(DocAttrStep(attr, value))
-
-    def add_node_mark(self, pos, mark):
->>>>>>> 8b3c7e55
         return self.step(AddNodeMarkStep(pos, mark))
 
     def remove_node_mark(self, pos: int, mark: Mark | MarkType) -> "Transform":
